[build-system]
requires = ["hatchling"]
build-backend = "hatchling.build"

[project]
name = "next.dj"
version = "0.1.0"
description = "Next-gen framework for Django developers"
readme = "README.md"
license = {text = "MIT"}
requires-python = ">=3.12"
keywords = ["django", "framework", "low-code", "frontend"]
classifiers = [
    "Development Status :: 3 - Alpha",
    "Intended Audience :: Developers",
    "License :: OSI Approved :: MIT License",
    "Programming Language :: Python :: 3",
    "Programming Language :: Python :: 3.12",
    "Framework :: Django",
    "Topic :: Software Development :: Libraries :: Python Modules",
]

dependencies = [
    "django>=4.2,<5.3",
]

[project.urls]
Homepage = "https://github.com/next-dj/next-dj"
Documentation = "https://next-dj.readthedocs.io/"
Repository = "https://github.com/next-dj/next-dj"
"Bug Tracker" = "https://github.com/next-dj/next-dj/issues"

[dependency-groups]
dev = [
<<<<<<< HEAD
    "pytest==8.4.2",
    "pytest-cov==6.1.1",
=======
    "pytest==8.4.0",
    "pytest-cov==7.0.0",
>>>>>>> b0cc53e9
    "pytest-django==4.11.1",
    "django-stubs[compatible-mypy]==5.2.5",
    "ruff==0.11.13",
    "mypy==1.15.0",
    "pre-commit==4.3.0",
    "build==1.3.0",
    "twine==6.2.0",
]
docs = [
    "sphinx==8.2.3",
    "sphinx-rtd-theme==3.0.2",
    "myst-parser==4.0.1",
    "sphinx-autodoc-typehints==3.2.0",
    "sphinxcontrib-apidoc==0.6.0",
]

[tool.hatch.build.targets.wheel]
packages = ["next"]

[tool.hatch.build.targets.sdist]
include = [
    "next/",
    "README.md",
    "LICENSE",
    "CONTRIBUTING.md",
    "pyproject.toml",
]
exclude = [
    "examples/",
    "docs/",
    "tests/",
    ".github/",
    ".gitignore",
    "Makefile",
    "MANIFEST.in",
]

[tool.pytest.ini_options]
python_files = ["test_*.py", "*_test.py", "tests.py"]
addopts = [
    "--strict-markers",
    "--strict-config",
    "--cov=next",
    "--cov-report=term-missing",
    "--cov-fail-under=100",
]

[tool.coverage.run]
source = ["next"]
omit = [
    "*/tests/*",
    "*/migrations/*",
    "*/settings.py",
    "*/manage.py",
    "*/wsgi.py",
    "*/asgi.py",
    # core
    "next/checks.py",
]

[tool.coverage.report]
exclude_lines = [
    "pragma: no cover",
    "def __repr__",
    "if self.debug:",
    "if settings.DEBUG",
    "raise AssertionError",
    "raise NotImplementedError",
    "if 0:",
    "if __name__ == .__main__.:",
    "class .*\\bProtocol\\):",
    "@(abc\\.)?abstractmethod",
]

[tool.ruff]
target-version = "py312"
line-length = 88
exclude = [
    ".git",
    ".venv",
    "__pycache__",
    "build",
    "dist",
    "*.egg-info",
    "migrations",

    # Project annotation file
    "next/__init__.py"
]

[tool.ruff.lint]
select = ["ALL"]
ignore = [
    "ANN002", "ANN003",
    "B008",   # do not perform function calls in argument defaults (Django settings)

    # Framework-specific ignores
    "SLF001", # private member access (framework code needs this)

    # Docstring rule conflicts - choose one of each conflicting pair
    "D203",   # incorrect-blank-line-before-class (conflicts with D211)
    "D213",   # multi-line-summary-second-line (conflicts with D212)

    # Formatter conflicts
    "COM812", # trailing-comma-missing (conflicts with formatter)
]

[tool.ruff.lint.per-file-ignores]
"__init__.py" = ["F401"]
"examples/*" = [    
    "D100", "D101", "D103", "D104", "D105", "D106", "D401",
    "E501", "EXE001",
    "INP001",
    "S105", "S106"
]
"**/{test*,conftest}.py" = [
    "ANN001",  # missing type annotation for function argument
    "ANN201",  # missing return type annotation for public function
    "ANN202",  # missing return type annotation for private function
    "ARG001",  # unused function argument
    "ARG002",  # unused method argument
    "ARG005",  # unused lambda argument (tests use lambdas)
    "S101",    # use of assert detected (tests need this)
    "D100",    # undocumented public module (tests don't need docs)
    "PLR2004", # magic value used in comparison
    "PLR0913", # too many arguments (tests often have many params)
    "S108",    # hardcoded temp file (tests use temp paths)
    "E501",    # line too long (tests can be verbose)
    "FBT003",  # boolean positional value in call (tests use bool args)
]
"**/migrations/**/*.py" = ["F401", "PLR0913"]

[tool.ruff.lint.isort]
known-first-party = ["next"]
force-single-line = false
lines-after-imports = 2
combine-as-imports = true
split-on-trailing-comma = true

[tool.ruff.lint.mccabe]
max-complexity = 10

[tool.ruff.lint.pylint]
max-args = 5
max-branches = 12
max-returns = 6
max-statements = 50

[tool.ruff.lint.flake8-quotes]
docstring-quotes = "double"
inline-quotes = "double"
multiline-quotes = "double"

[tool.ruff.lint.flake8-annotations]
allow-star-arg-any = false
ignore-fully-untyped = false

[tool.ruff.lint.flake8-pytest-style]
mark-parentheses = true
fixture-parentheses = true

[tool.ruff.format]
quote-style = "double"
indent-style = "space"
skip-magic-trailing-comma = false
docstring-code-format = true
docstring-code-line-length = "dynamic"

[tool.django-stubs]
django_settings_module = "django.conf.global_settings"

[tool.mypy]
plugins = ["mypy_django_plugin.main"]
python_version = "3.12"
warn_return_any = true
warn_unused_configs = true
disallow_untyped_defs = true
disallow_incomplete_defs = true
check_untyped_defs = true
disallow_untyped_decorators = true
no_implicit_optional = true
warn_redundant_casts = true
warn_unused_ignores = true
warn_no_return = true
warn_unreachable = true
strict_equality = true
show_error_codes = true

# only check next folder
packages = ["next"]

# ignore type checking for *args, **kwargs parameters
disable_error_code = ["no-untyped-def"]<|MERGE_RESOLUTION|>--- conflicted
+++ resolved
@@ -32,13 +32,8 @@
 
 [dependency-groups]
 dev = [
-<<<<<<< HEAD
     "pytest==8.4.2",
-    "pytest-cov==6.1.1",
-=======
-    "pytest==8.4.0",
     "pytest-cov==7.0.0",
->>>>>>> b0cc53e9
     "pytest-django==4.11.1",
     "django-stubs[compatible-mypy]==5.2.5",
     "ruff==0.11.13",
